--- conflicted
+++ resolved
@@ -483,13 +483,8 @@
 	if (sample->cpu > numcpus)
 		numcpus = sample->cpu;
 
-<<<<<<< HEAD
-	if (evsel->handler.func != NULL) {
-		tracepoint_handler f = evsel->handler.func;
-=======
 	if (evsel->handler != NULL) {
 		tracepoint_handler f = evsel->handler;
->>>>>>> d8ec26d7
 		return f(evsel, sample);
 	}
 
@@ -524,19 +519,11 @@
 			    struct perf_sample *sample)
 {
 	struct trace_entry *te = sample->raw_data;
-<<<<<<< HEAD
 
 	sched_wakeup(sample->cpu, sample->time, sample->pid, te);
 	return 0;
 }
 
-=======
-
-	sched_wakeup(sample->cpu, sample->time, sample->pid, te);
-	return 0;
-}
-
->>>>>>> d8ec26d7
 static int
 process_sample_sched_switch(struct perf_evsel *evsel __maybe_unused,
 			    struct perf_sample *sample)
@@ -555,30 +542,8 @@
 	struct power_entry_old *peo = sample->raw_data;
 
 	c_state_start(peo->cpu_id, sample->time, peo->value);
-<<<<<<< HEAD
-=======
-	return 0;
-}
-
-static int
-process_sample_power_end(struct perf_evsel *evsel __maybe_unused,
-			 struct perf_sample *sample)
-{
-	c_state_end(sample->cpu, sample->time);
-	return 0;
-}
-
-static int
-process_sample_power_frequency(struct perf_evsel *evsel __maybe_unused,
-			       struct perf_sample *sample)
-{
-	struct power_entry_old *peo = sample->raw_data;
-
-	p_state_change(peo->cpu_id, sample->time, peo->value);
->>>>>>> d8ec26d7
-	return 0;
-}
-#endif /* SUPPORT_OLD_POWER_EVENTS */
+	return 0;
+}
 
 static int
 process_sample_power_end(struct perf_evsel *evsel __maybe_unused,
@@ -1026,10 +991,6 @@
 		{ "power:power_frequency",	process_sample_power_frequency },
 #endif
 	};
-<<<<<<< HEAD
-	struct perf_session *session = perf_session__new(input_name, O_RDONLY,
-							 0, false, &perf_timechart);
-=======
 	struct perf_data_file file = {
 		.path = input_name,
 		.mode = PERF_DATA_MODE_READ,
@@ -1037,7 +998,6 @@
 
 	struct perf_session *session = perf_session__new(&file, false,
 							 &perf_timechart);
->>>>>>> d8ec26d7
 	int ret = -EINVAL;
 
 	if (session == NULL)
