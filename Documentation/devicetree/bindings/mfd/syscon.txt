--- conflicted
+++ resolved
@@ -20,15 +20,11 @@
 - compatible: Should contain "syscon".
 - reg: the register region can be accessed from syscon
 
-<<<<<<< HEAD
-Optional property:
+Optional properties:
 - reg-io-width: the size (in bytes) of the IO accesses that should be
   performed on the device.
-=======
-Optional properties:
 - #address-cells: Should be 1.
 - #size-cells: Should be 0.
->>>>>>> 6abecf25
 
 Examples:
 gpr: iomuxc-gpr@020e0000 {
