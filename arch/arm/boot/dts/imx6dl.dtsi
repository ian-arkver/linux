--- conflicted
+++ resolved
@@ -128,10 +128,10 @@
 		      "di0", "di1";
 };
 
-<<<<<<< HEAD
 &vpu {
 	compatible = "fsl,imx6dl-vpu", "cnm,coda960";
-=======
+};
+
 &gpr {
 	ipu_csi0_mux {
 		compatible = "video-multiplexer";
@@ -312,5 +312,4 @@
 			remote-endpoint = <&ipu_csi1_mux_from_mipi_csi3>;
 		};
 	};
->>>>>>> 6abecf25
 };