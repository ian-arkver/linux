--- conflicted
+++ resolved
@@ -135,13 +135,8 @@
 
 config HUGETLBFS
 	bool "HugeTLB file system support"
-<<<<<<< HEAD
-	depends on X86 || IA64 || PPC_BOOK3S_64 || SPARC64 || (SUPERH && MMU) || \
-		   (S390 && 64BIT) || SYS_SUPPORTS_HUGETLBFS || BROKEN
-=======
-	depends on X86 || IA64 || PPC64 || SPARC64 || (S390 && 64BIT) || \
+	depends on X86 || IA64 || PPC_BOOK3S_64 || SPARC64 || (S390 && 64BIT) || \
 		   SYS_SUPPORTS_HUGETLBFS || BROKEN
->>>>>>> ffb4a73d
 	help
 	  hugetlbfs is a filesystem backing for HugeTLB pages, based on
 	  ramfs. For architectures that support it, say Y here and read
