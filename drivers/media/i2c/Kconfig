--- conflicted
+++ resolved
@@ -489,7 +489,6 @@
 config VIDEO_SMIAPP_PLL
 	tristate
 
-<<<<<<< HEAD
 config VIDEO_OV2659
 	tristate "OmniVision OV2659 sensor support"
 	depends on VIDEO_V4L2 && I2C
@@ -500,7 +499,7 @@
 
 	  To compile this driver as a module, choose M here: the
 	  module will be called ov2659.
-=======
+
 config VIDEO_OV5642
 	tristate "OmniVision OV5642 sensor support"
 	depends on I2C && VIDEO_V4L2
@@ -511,7 +510,6 @@
 
 	  To compile this driver as a module, choose M here: the
 	  module will be called ov5642.
->>>>>>> 6abecf25
 
 config VIDEO_OV7640
 	tristate "OmniVision OV7640 sensor support"
