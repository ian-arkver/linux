--- conflicted
+++ resolved
@@ -48,14 +48,10 @@
 obj-$(CONFIG_VIDEO_RENESAS_JPU) 	+= rcar_jpu.o
 obj-$(CONFIG_VIDEO_RENESAS_VSP1)	+= vsp1/
 
-<<<<<<< HEAD
 obj-y	+= omap/
+obj-y	+= imx/
 
 obj-$(CONFIG_VIDEO_AM437X_VPFE)		+= am437x/
-=======
-obj-y	+= davinci/
-obj-y	+= imx/
->>>>>>> 6abecf25
 
 obj-$(CONFIG_VIDEO_XILINX)		+= xilinx/
 
