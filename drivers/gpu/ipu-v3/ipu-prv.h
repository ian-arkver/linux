/*
 * Copyright (c) 2010 Sascha Hauer <s.hauer@pengutronix.de>
 * Copyright (C) 2005-2009 Freescale Semiconductor, Inc.
 *
 * This program is free software; you can redistribute it and/or modify it
 * under the terms of the GNU General Public License as published by the
 * Free Software Foundation; either version 2 of the License, or (at your
 * option) any later version.
 *
 * This program is distributed in the hope that it will be useful, but
 * WITHOUT ANY WARRANTY; without even the implied warranty of MERCHANTABILITY
 * or FITNESS FOR A PARTICULAR PURPOSE.  See the GNU General Public License
 * for more details.
 */
#ifndef __IPU_PRV_H__
#define __IPU_PRV_H__

struct ipu_soc;

#include <linux/types.h>
#include <linux/device.h>
#include <linux/clk.h>
#include <linux/platform_device.h>

#include <video/imx-ipu-v3.h>

#define IPU_MCU_T_DEFAULT	8
#define IPU_CM_IDMAC_REG_OFS	0x00008000
#define IPU_CM_IC_REG_OFS	0x00020000
#define IPU_CM_IRT_REG_OFS	0x00028000
#define IPU_CM_CSI0_REG_OFS	0x00030000
#define IPU_CM_CSI1_REG_OFS	0x00038000
#define IPU_CM_SMFC_REG_OFS	0x00050000
#define IPU_CM_DC_REG_OFS	0x00058000
#define IPU_CM_DMFC_REG_OFS	0x00060000

/* Register addresses */
/* IPU Common registers */
#define IPU_CM_REG(offset)	(offset)

#define IPU_CONF			IPU_CM_REG(0)

#define IPU_SRM_PRI1			IPU_CM_REG(0x00a0)
#define IPU_SRM_PRI2			IPU_CM_REG(0x00a4)
#define IPU_FS_PROC_FLOW1		IPU_CM_REG(0x00a8)
#define IPU_FS_PROC_FLOW2		IPU_CM_REG(0x00ac)
#define IPU_FS_PROC_FLOW3		IPU_CM_REG(0x00b0)
#define IPU_FS_DISP_FLOW1		IPU_CM_REG(0x00b4)
#define IPU_FS_DISP_FLOW2		IPU_CM_REG(0x00b8)
#define IPU_SKIP			IPU_CM_REG(0x00bc)
#define IPU_DISP_ALT_CONF		IPU_CM_REG(0x00c0)
#define IPU_DISP_GEN			IPU_CM_REG(0x00c4)
#define IPU_DISP_ALT1			IPU_CM_REG(0x00c8)
#define IPU_DISP_ALT2			IPU_CM_REG(0x00cc)
#define IPU_DISP_ALT3			IPU_CM_REG(0x00d0)
#define IPU_DISP_ALT4			IPU_CM_REG(0x00d4)
#define IPU_SNOOP			IPU_CM_REG(0x00d8)
#define IPU_MEM_RST			IPU_CM_REG(0x00dc)
#define IPU_PM				IPU_CM_REG(0x00e0)
#define IPU_GPR				IPU_CM_REG(0x00e4)
#define IPU_CHA_DB_MODE_SEL(ch)		IPU_CM_REG(0x0150 + 4 * ((ch) / 32))
#define IPU_ALT_CHA_DB_MODE_SEL(ch)	IPU_CM_REG(0x0168 + 4 * ((ch) / 32))
#define IPU_CHA_CUR_BUF(ch)		IPU_CM_REG(0x023C + 4 * ((ch) / 32))
#define IPU_ALT_CUR_BUF0		IPU_CM_REG(0x0244)
#define IPU_ALT_CUR_BUF1		IPU_CM_REG(0x0248)
#define IPU_SRM_STAT			IPU_CM_REG(0x024C)
#define IPU_PROC_TASK_STAT		IPU_CM_REG(0x0250)
#define IPU_DISP_TASK_STAT		IPU_CM_REG(0x0254)
#define IPU_CHA_BUF0_RDY(ch)		IPU_CM_REG(0x0268 + 4 * ((ch) / 32))
#define IPU_CHA_BUF1_RDY(ch)		IPU_CM_REG(0x0270 + 4 * ((ch) / 32))
#define IPU_CHA_BUF2_RDY(ch)		IPU_CM_REG(0x0288 + 4 * ((ch) / 32))
#define IPU_ALT_CHA_BUF0_RDY(ch)	IPU_CM_REG(0x0278 + 4 * ((ch) / 32))
#define IPU_ALT_CHA_BUF1_RDY(ch)	IPU_CM_REG(0x0280 + 4 * ((ch) / 32))

#define IPU_INT_CTRL(n)		IPU_CM_REG(0x003C + 4 * (n))
#define IPU_INT_STAT(n)		IPU_CM_REG(0x0200 + 4 * (n))

#define IPU_DI0_COUNTER_RELEASE			(1 << 24)
#define IPU_DI1_COUNTER_RELEASE			(1 << 25)

#define FS_PRPENC_ROT_SRC_SEL_MASK     (0xf << 0)
#define FS_PRPENC_ROT_SRC_SEL_OFFSET   0
#define FS_PRPVF_ROT_SRC_SEL_MASK      (0xf << 8)
#define FS_PRPVF_ROT_SRC_SEL_OFFSET    8
#define FS_PP_ROT_SRC_SEL_MASK         (0xf << 16)
#define FS_PP_ROT_SRC_SEL_OFFSET       16
#define FS_PP_SRC_SEL_MASK             (0xf << 12)
#define FS_PP_SRC_SEL_OFFSET           12
#define FS_VDI1_SRC_SEL_MASK           (0x3 << 20)
#define FS_VDI1_SRC_SEL_OFFSET         20
#define FS_VDI3_SRC_SEL_MASK           (0x3 << 22)
#define FS_VDI3_SRC_SEL_OFFSET         22
#define FS_PRP_SRC_SEL_MASK            (0xf << 24)
#define FS_PRP_SRC_SEL_OFFSET          24
#define FS_VF_IN_VALID                 (1 << 31)
#define FS_ENC_IN_VALID                (1 << 30)
#define FS_VDI_SRC_SEL_MASK            (0x3 << 28)

/* The same for most SRC/DEST_SEL fields */
#define FS_SEL_ARM				0

#define FS_PP_SRC_SEL_SMFC0			0x1
#define FS_PP_SRC_SEL_SMFC2			0x3
#define FS_PP_SRC_SEL_IRT_PP			0x6	/* Rotation for post-processing */
#define FS_PP_SRC_SEL_VDOA			0x8

#define FS_PRP_SRC_SEL_SMFC0			0x1
#define FS_PRP_SRC_SEL_SMFC2			0x3
#define FS_PRP_SRC_SEL_IC_DIRECT		0x5
#define FS_PRP_SRC_SEL_IRT_ENC			0x6
#define FS_PRP_SRC_SEL_IRT_VF			0x7

#define FS_PP_ROT_SRC_SEL_SMFC0			0x1
#define FS_PP_ROT_SRC_SEL_SMFC2			0x3
#define FS_PP_ROT_SRC_SEL_POST_PROCESSING	0x5

#define FS_PRPVF_ROT_SRC_SEL_SMFC0		0x1
#define FS_PRPVF_ROT_SRC_SEL_SMFC1		0x2
#define FS_PRPVF_ROT_SRC_SEL_SMFC2		0x3
#define FS_PRPVF_ROT_SRC_SEL_SMFC3		0x4
#define FS_PRPVF_ROT_SRC_SEL_IC_DIRECT		0x5	/* cb7 */
#define FS_PRPVF_ROT_SRC_SEL_VIEWFINDER		0x8

#define FS_PRPENC_ROT_SRC_SEL_SMFC0		0x1
#define FS_PRPENC_ROT_SRC_SEL_SMFC1		0x2
#define FS_PRPENC_ROT_SRC_SEL_SMFC2		0x3
#define FS_PRPENC_ROT_SRC_SEL_SMFC3		0x4
#define FS_PRPENC_ROT_SRC_SEL_IC_DIRECT		0x5	/* cb7 */
#define FS_PRPENC_ROT_SRC_SEL_ENCODING		0x7	/* ch20 */

#define FS_VDI1_SRC_SEL_IRT_VIEWFINDER	0x1	/* ch49 */
#define FS_VDI1_SRC_SEL_IRT_PLAYBACK	0x2	/* ch50 */
#define FS_VDI1_SRC_SEL_POST_PROCESSING	0x3	/* ch22 */

#define FS_VDI3_SRC_SEL_IRT_VIEWFINDER	0x1	/* ch49 */
#define FS_VDI3_SRC_SEL_IRT_PLAYBACK	0x2	/* ch50 */
#define FS_VDI3_SRC_SEL_POST_PROCESSING	0x3	/* ch22 */

#define FS_VDI_SRC_SEL_CSI_DIRECT	0x1	/* CB7 */
#define FS_VDI_SRC_SEL_VDOA		0x2

#define FS_VDOA_DEST_SEL_MASK          (0x3 << 16)
#define FS_VDOA_DEST_SEL_VDI           (0x2 << 16)
#define FS_VDOA_DEST_SEL_IC            (0x1 << 16)
#define FS_VDI_SRC_SEL_OFFSET          28

#define FS_PRPENC_DEST_SEL_MASK        (0xf << 0)
#define FS_PRPENC_DEST_SEL_OFFSET      0
#define FS_PRPVF_DEST_SEL_MASK         (0xf << 4)
#define FS_PRPVF_DEST_SEL_OFFSET       4
#define FS_PRPVF_ROT_DEST_SEL_MASK     (0xf << 8)
#define FS_PRPVF_ROT_DEST_SEL_OFFSET   8
#define FS_PP_DEST_SEL_MASK            (0xf << 12)
#define FS_PP_DEST_SEL_OFFSET          12
#define FS_PP_ROT_DEST_SEL_MASK        (0xf << 16)
#define FS_PP_ROT_DEST_SEL_OFFSET      16
#define FS_PRPENC_ROT_DEST_SEL_MASK    (0xf << 20)
#define FS_PRPENC_ROT_DEST_SEL_OFFSET  20
#define FS_PRP_DEST_SEL_MASK           (0x0f << 24)
#define FS_PRP_DEST_SEL_OFFSET         24

#define FS_PRPENC_DEST_SEL_IRT_ENCODING		0x1
#define FS_PRPENC_DEST_SEL_DC1			0x7	/* ch28 */
#define FS_PRPENC_DEST_SEL_DC2			0x8	/* ch41 */
#define FS_PRPENC_DEST_SEL_DP_SYNC0		0x9	/* ch23 */
#define FS_PRPENC_DEST_SEL_DP_SYNC1		0xa	/* ch27 */
#define FS_PRPENC_DEST_SEL_DP_ASYNC1		0xb	/* ch24 */
#define FS_PRPENC_DEST_SEL_DP_ASYNC0		0xc	/* ch29 */
#define FS_PRPENC_DEST_SEL_ALT_DC2		0xd	/* ch41 */
#define FS_PRPENC_DEST_SEL_ALT_DP_ASYNC1	0xe	/* ch24 */
#define FS_PRPENC_DEST_SEL_ALT_DP_ASYNC0	0xf	/* ch29 */

#define FS_PRPVF_DEST_SEL_IRT_VIEWFINDER	0x1
#define FS_PRPVF_DEST_SEL_DC1			0x7	/* ch28 */
#define FS_PRPVF_DEST_SEL_DC2			0x8	/* ch41 */
#define FS_PRPVF_DEST_SEL_DP_SYNC0		0x9	/* ch27 */
#define FS_PRPVF_DEST_SEL_DP_SYNC1		0xa	/* ch23 */
#define FS_PRPVF_DEST_SEL_DP_ASYNC1		0xb	/* ch24 */
#define FS_PRPVF_DEST_SEL_DP_ASYNC0		0xc	/* ch29 */
#define FS_PRPVF_DEST_SEL_ALT_DC2		0xd	/* ch41 */
#define FS_PRPVF_DEST_SEL_ALT_DP_ASYNC1		0xe	/* ch24 */
#define FS_PRPVF_DEST_SEL_ALT_DP_ASYNC0		0xf	/* ch29 */

#define FS_PRPVF_ROT_DEST_SEL_VDI_PLANE3	0x3	/* ch25 */
#define FS_PRPVF_ROT_DEST_SEL_VDI_PLANE1	0x4	/* ch26 */
#define FS_PRPVF_ROT_DEST_SEL_IC_PRP		0x5
#define FS_PRPVF_ROT_DEST_SEL_DC1		0x7	/* ch28 */
#define FS_PRPVF_ROT_DEST_SEL_DC2		0x8	/* ch41 */
#define FS_PRPVF_ROT_DEST_SEL_DP_SYNC0		0x9	/* ch23 */
#define FS_PRPVF_ROT_DEST_SEL_DP_SYNC1		0xa	/* ch27 */
#define FS_PRPVF_ROT_DEST_SEL_DP_ASYNC1		0xb	/* ch24 */
#define FS_PRPVF_ROT_DEST_SEL_DP_ASYNC0		0xc	/* ch29 */
#define FS_PRPVF_ROT_DEST_SEL_ALT_DC2		0xd	/* ch41 */
#define FS_PRPVF_ROT_DEST_SEL_ALT_DP_ASYNC1	0xe	/* ch24 */
#define FS_PRPVF_ROT_DEST_SEL_ALT_DP_ASYNC0	0xf	/* ch29 */

#define FS_PP_DEST_SEL_IRT_PLAYBACK		0x3	/* IRT playback */
#define FS_PP_DEST_SEL_VDI_PLANE3		0x4	/* ch25 */
#define FS_PP_DEST_SEL_VDI_PLANE1		0x5	/* ch26 */
#define FS_PP_DEST_SEL_DC1			0x7	/* ch28 */
#define FS_PP_DEST_SEL_DC2			0x8	/* ch41 */
#define FS_PP_DEST_SEL_DP_SYNC0			0x9	/* ch23 */
#define FS_PP_DEST_SEL_DP_SYNC1			0xa	/* ch27 */
#define FS_PP_DEST_SEL_DP_ASYNC1		0xb	/* ch24 */
#define FS_PP_DEST_SEL_DP_ASYNC0		0xc	/* ch29 */
#define FS_PP_DEST_SEL_ALT_DC2			0xd	/* ch41 */
#define FS_PP_DEST_SEL_ALT_DP_ASYNC1		0xe	/* ch24 */
#define FS_PP_DEST_SEL_ALT_DP_ASYNC0		0xf	/* ch29 */

#define FS_PP_ROT_DEST_SEL_IC_PLAYBACK		0x4	/* Post Processing */
#define FS_PP_ROT_DEST_SEL_VDI_PLANE3		0x5	/* ch25 */
#define FS_PP_ROT_DEST_SEL_VDI_PLANE1		0x6	/* ch26 */
#define FS_PP_ROT_DEST_SEL_DC1			0x7	/* ch28 */
#define FS_PP_ROT_DEST_SEL_DC2			0x8	/* ch41 */
#define FS_PP_ROT_DEST_SEL_DP_SYNC0		0x9	/* ch23 */
#define FS_PP_ROT_DEST_SEL_DP_SYNC1		0xa	/* ch27 */
#define FS_PP_ROT_DEST_SEL_DP_ASYNC1		0xb	/* ch24 */
#define FS_PP_ROT_DEST_SEL_DP_ASYNC0		0xc	/* ch29 */
#define FS_PP_ROT_DEST_SEL_ALT_DC2		0xd	/* ch41 */
#define FS_PP_ROT_DEST_SEL_ALT_DP_ASYNC1	0xe	/* ch24 */
#define FS_PP_ROT_DEST_SEL_ALT_DP_ASYNC0	0xf	/* ch29 */

#define FS_PRPENC_ROT_DEST_SEL_IC_PRP		0x5
#define FS_PRPENC_ROT_DEST_SEL_DC1		0x7	/* ch28 */
#define FS_PRPENC_ROT_DEST_SEL_DC2		0x8	/* ch41 */
#define FS_PRPENC_ROT_DEST_SEL_DP_SYNC0		0x9	/* ch23 */
#define FS_PRPENC_ROT_DEST_SEL_DP_SYNC1		0xa	/* ch27 */
#define FS_PRPENC_ROT_DEST_SEL_DP_ASYNC1	0xb	/* ch24 */
#define FS_PRPENC_ROT_DEST_SEL_DP_ASYNC0	0xc	/* ch29 */
#define FS_PRPENC_ROT_DEST_SEL_ALT_DC2		0xd	/* ch41 */
#define FS_PRPENC_ROT_DEST_SEL_ALT_DP_ASYNC1	0xe	/* ch24 */
#define FS_PRPENC_ROT_DEST_SEL_ALT_DP_ASYNC0	0xf	/* ch29 */

#define FS_PRP_DEST_SEL_IC_INPUT		0x1	/* ch12 */
#define FS_PRP_DEST_SEL_PP			0x2	/* ch11 */
#define FS_PRP_DEST_SEL_PP_ROT			0x3	/* ch47 */
#define FS_PRP_DEST_SEL_DC1			0x4	/* ch28 */
#define FS_PRP_DEST_SEL_DC2			0x5	/* ch41 */
#define FS_PRP_DEST_SEL_DP_ASYNC1		0x6	/* ch24 */
#define FS_PRP_DEST_SEL_DP_ASYNC0		0x7	/* ch29 */
#define FS_PRP_DEST_SEL_DP_SYNC1		0x8	/* ch27 */
#define FS_PRP_DEST_SEL_DP_SYNC0		0x9	/* ch23 */
#define FS_PRP_DEST_SEL_ALT_DC2			0xa	/* ch41 */
#define FS_PRP_DEST_SEL_ALT_DP_ASYNC1		0xb	/* ch24 */
#define FS_PRP_DEST_SEL_ALT_DP_ASYNC0		0xc	/* ch29 */

#define FS_SMFC0_DEST_SEL_MASK         (0xf << 0)
#define FS_SMFC0_DEST_SEL_OFFSET       0
#define FS_SMFC1_DEST_SEL_MASK         (0x7 << 4)
#define FS_SMFC1_DEST_SEL_OFFSET       4
#define FS_SMFC2_DEST_SEL_MASK         (0xf << 7)
#define FS_SMFC2_DEST_SEL_OFFSET       7
#define FS_SMFC3_DEST_SEL_MASK         (0x7 << 11)
#define FS_SMFC3_DEST_SEL_OFFSET       11

/* SMFC0 to SMFC3 */
#define FS_SMFC_DEST_SEL_IRT_ENC		0x1
#define FS_SMFC_DEST_SEL_IRT_VF			0x2
#define FS_SMFC_DEST_SEL_IRT_PP			0x3
#define FS_SMFC_DEST_SEL_IC_PP			0x4
#define FS_SMFC_DEST_SEL_IC_PRP			0x5

/* SMFC0 and SMFC2 only */
#define FS_SMFC_DEST_SEL_DC1			0x7	/* ch28 */
#define FS_SMFC_DEST_SEL_DC2			0x8	/* ch41 */
#define FS_SMFC_DEST_SEL_DP_SYNC0		0x9	/* ch23 */
#define FS_SMFC_DEST_SEL_DP_SYNC1		0xa	/* ch27 */
#define FS_SMFC_DEST_SEL_DP_ASYNC1		0xb	/* ch24 */
#define FS_SMFC_DEST_SEL_DP_ASYNC0		0xc	/* ch29 */
#define FS_SMFC_DEST_SEL_ALT_DC2		0xd	/* ch41 */
#define FS_SMFC_DEST_SEL_ALT_DP_ASYNC1		0xe	/* ch24 */
#define FS_SMFC_DEST_SEL_ALT_DP_ASYNC0		0xf	/* ch29 */

#define FS_DC1_SRC_SEL_MASK            (0xf << 20)
#define FS_DC1_SRC_SEL_OFFSET          20
#define FS_DC2_SRC_SEL_MASK            (0xf << 16)
#define FS_DC2_SRC_SEL_OFFSET          16
#define FS_DP_SYNC0_SRC_SEL_MASK       (0xf << 0)
#define FS_DP_SYNC0_SRC_SEL_OFFSET     0
#define FS_DP_SYNC1_SRC_SEL_MASK       (0xf << 4)
#define FS_DP_SYNC1_SRC_SEL_OFFSET     4
#define FS_DP_ASYNC0_SRC_SEL_MASK      (0xf << 8)
#define FS_DP_ASYNC0_SRC_SEL_OFFSET    8
#define FS_DP_ASYNC1_SRC_SEL_MASK      (0xf << 12)
#define FS_DP_ASYNC1_SRC_SEL_OFFSET    12

#define FS_AUTO_REF_PER_MASK           0
#define FS_AUTO_REF_PER_OFFSET         16

#define IPU_IDMAC_REG(offset)	(offset)

#define IDMAC_CONF			IPU_IDMAC_REG(0x0000)
#define IDMAC_CHA_EN(ch)		IPU_IDMAC_REG(0x0004 + 4 * ((ch) / 32))
#define IDMAC_SEP_ALPHA			IPU_IDMAC_REG(0x000c)
#define IDMAC_ALT_SEP_ALPHA		IPU_IDMAC_REG(0x0010)
#define IDMAC_CHA_PRI(ch)		IPU_IDMAC_REG(0x0014 + 4 * ((ch) / 32))
#define IDMAC_WM_EN(ch)			IPU_IDMAC_REG(0x001c + 4 * ((ch) / 32))
#define IDMAC_CH_LOCK_EN_1		IPU_IDMAC_REG(0x0024)
#define IDMAC_CH_LOCK_EN_2		IPU_IDMAC_REG(0x0028)
#define IDMAC_SUB_ADDR_0		IPU_IDMAC_REG(0x002c)
#define IDMAC_SUB_ADDR_1		IPU_IDMAC_REG(0x0030)
#define IDMAC_SUB_ADDR_2		IPU_IDMAC_REG(0x0034)
#define IDMAC_BAND_EN(ch)		IPU_IDMAC_REG(0x0040 + 4 * ((ch) / 32))
#define IDMAC_CHA_BUSY(ch)		IPU_IDMAC_REG(0x0100 + 4 * ((ch) / 32))

#define IPU_NUM_IRQS	(32 * 15)

enum ipu_modules {
	IPU_CONF_CSI0_EN		= (1 << 0),
	IPU_CONF_CSI1_EN		= (1 << 1),
	IPU_CONF_IC_EN			= (1 << 2),
	IPU_CONF_ROT_EN			= (1 << 3),
	IPU_CONF_ISP_EN			= (1 << 4),
	IPU_CONF_DP_EN			= (1 << 5),
	IPU_CONF_DI0_EN			= (1 << 6),
	IPU_CONF_DI1_EN			= (1 << 7),
	IPU_CONF_SMFC_EN		= (1 << 8),
	IPU_CONF_DC_EN			= (1 << 9),
	IPU_CONF_DMFC_EN		= (1 << 10),

	IPU_CONF_VDI_EN			= (1 << 12),

	IPU_CONF_IDMAC_DIS		= (1 << 22),

	IPU_CONF_IC_DMFC_SEL		= (1 << 25),
	IPU_CONF_IC_DMFC_SYNC		= (1 << 26),
	IPU_CONF_VDI_DMFC_SYNC		= (1 << 27),

	IPU_CONF_CSI0_DATA_SOURCE	= (1 << 28),
	IPU_CONF_CSI1_DATA_SOURCE	= (1 << 29),
	IPU_CONF_IC_INPUT		= (1 << 30),
	IPU_CONF_CSI_SEL		= (1 << 31),
};

struct ipuv3_channel {
	unsigned int num;

	bool enabled;
	bool busy;

	struct ipu_soc *ipu;
};

struct ipu_cpmem;
struct ipu_csi;
struct ipu_dc_priv;
struct ipu_dmfc_priv;
struct ipu_di;
struct ipu_ic_priv;
struct ipu_smfc_priv;

struct ipu_devtype;
struct v4l2_subdev;

struct ipu_soc {
	struct device		*dev;
	const struct ipu_devtype	*devtype;
	enum ipuv3_type		ipu_type;
	spinlock_t		lock;
	struct mutex		channel_lock;

	void __iomem		*cm_reg;
	void __iomem		*idmac_reg;

	int			id;
	int			usecount;

	struct clk		*clk;

	struct ipuv3_channel	channel[64];

	int			irq_sync;
	int			irq_err;
	struct irq_domain	*domain;

	struct ipu_cpmem	*cpmem_priv;
	struct ipu_dc_priv	*dc_priv;
	struct ipu_dp_priv	*dp_priv;
	struct ipu_dmfc_priv	*dmfc_priv;
	struct ipu_di		*di_priv[2];
	struct ipu_csi		*csi_priv[2];
	struct ipu_ic_priv	*ic_priv;
	struct ipu_smfc_priv	*smfc_priv;

	struct v4l2_subdev	*subdevs[IPU_NUM_ENTITIES];
};

<<<<<<< HEAD
=======
void ipu_cm_update_bits(struct ipu_soc *ipu, unsigned int reg,
			unsigned int mask, unsigned int val);

>>>>>>> 6abecf25
static inline u32 ipu_idmac_read(struct ipu_soc *ipu, unsigned offset)
{
	return readl(ipu->idmac_reg + offset);
}

static inline void ipu_idmac_write(struct ipu_soc *ipu, u32 value,
				   unsigned offset)
{
	writel(value, ipu->idmac_reg + offset);
}

void ipu_srm_dp_sync_update(struct ipu_soc *ipu);

int ipu_module_enable(struct ipu_soc *ipu, u32 mask);
int ipu_module_disable(struct ipu_soc *ipu, u32 mask);

bool ipu_idmac_channel_busy(struct ipu_soc *ipu, unsigned int chno);
int ipu_wait_interrupt(struct ipu_soc *ipu, int irq, int ms);

int ipu_csi_init(struct ipu_soc *ipu, struct device *dev, int id,
		 unsigned long base, u32 module, struct clk *clk_ipu);
void ipu_csi_exit(struct ipu_soc *ipu, int id);
<<<<<<< HEAD
=======
int ipu_csi_set_dest(struct ipu_csi *csi, enum ipu_csi_dest csi_dest);
>>>>>>> 6abecf25

int ipu_ic_init(struct ipu_soc *ipu, struct device *dev,
		unsigned long base, unsigned long tpmem_base);
void ipu_ic_exit(struct ipu_soc *ipu);
<<<<<<< HEAD
=======
void ipu_ic_csi_mem_wr_en(struct ipu_ic_priv *priv, bool mem_wr_en);
>>>>>>> 6abecf25

int ipu_di_init(struct ipu_soc *ipu, struct device *dev, int id,
		unsigned long base, u32 module, struct clk *ipu_clk);
void ipu_di_exit(struct ipu_soc *ipu, int id);

int ipu_dmfc_init(struct ipu_soc *ipu, struct device *dev, unsigned long base,
		struct clk *ipu_clk);
void ipu_dmfc_exit(struct ipu_soc *ipu);

int ipu_dp_init(struct ipu_soc *ipu, struct device *dev, unsigned long base);
void ipu_dp_exit(struct ipu_soc *ipu);

int ipu_dc_init(struct ipu_soc *ipu, struct device *dev, unsigned long base,
		unsigned long template_base);
void ipu_dc_exit(struct ipu_soc *ipu);

int ipu_cpmem_init(struct ipu_soc *ipu, struct device *dev, unsigned long base);
void ipu_cpmem_exit(struct ipu_soc *ipu);

int ipu_smfc_init(struct ipu_soc *ipu, struct device *dev, unsigned long base);
void ipu_smfc_exit(struct ipu_soc *ipu);
int ipu_smfc_set_csi(struct ipu_soc *ipu, int chno, int csi_id);

int ipu_media_init(struct ipu_soc *ipu);
void ipu_media_exit(struct ipu_soc *ipu);

#endif				/* __IPU_PRV_H__ */<|MERGE_RESOLUTION|>--- conflicted
+++ resolved
@@ -385,12 +385,9 @@
 	struct v4l2_subdev	*subdevs[IPU_NUM_ENTITIES];
 };
 
-<<<<<<< HEAD
-=======
 void ipu_cm_update_bits(struct ipu_soc *ipu, unsigned int reg,
 			unsigned int mask, unsigned int val);
 
->>>>>>> 6abecf25
 static inline u32 ipu_idmac_read(struct ipu_soc *ipu, unsigned offset)
 {
 	return readl(ipu->idmac_reg + offset);
@@ -413,18 +410,12 @@
 int ipu_csi_init(struct ipu_soc *ipu, struct device *dev, int id,
 		 unsigned long base, u32 module, struct clk *clk_ipu);
 void ipu_csi_exit(struct ipu_soc *ipu, int id);
-<<<<<<< HEAD
-=======
 int ipu_csi_set_dest(struct ipu_csi *csi, enum ipu_csi_dest csi_dest);
->>>>>>> 6abecf25
 
 int ipu_ic_init(struct ipu_soc *ipu, struct device *dev,
 		unsigned long base, unsigned long tpmem_base);
 void ipu_ic_exit(struct ipu_soc *ipu);
-<<<<<<< HEAD
-=======
 void ipu_ic_csi_mem_wr_en(struct ipu_ic_priv *priv, bool mem_wr_en);
->>>>>>> 6abecf25
 
 int ipu_di_init(struct ipu_soc *ipu, struct device *dev, int id,
 		unsigned long base, u32 module, struct clk *ipu_clk);
