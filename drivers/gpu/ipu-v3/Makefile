obj-$(CONFIG_IMX_IPUV3_CORE) += imx-ipu-v3.o

imx-ipu-v3-objs := ipu-common.o ipu-cpmem.o ipu-csi.o ipu-dc.o ipu-di.o \
<<<<<<< HEAD
		ipu-dp.o ipu-dmfc.o ipu-ic.o ipu-smfc.o
=======
		ipu-dp.o ipu-dmfc.o ipu-media.o ipu-ic.o ipu-smfc.o
>>>>>>> 6abecf25
<|MERGE_RESOLUTION|>--- conflicted
+++ resolved
@@ -1,8 +1,4 @@
 obj-$(CONFIG_IMX_IPUV3_CORE) += imx-ipu-v3.o
 
 imx-ipu-v3-objs := ipu-common.o ipu-cpmem.o ipu-csi.o ipu-dc.o ipu-di.o \
-<<<<<<< HEAD
-		ipu-dp.o ipu-dmfc.o ipu-ic.o ipu-smfc.o
-=======
-		ipu-dp.o ipu-dmfc.o ipu-media.o ipu-ic.o ipu-smfc.o
->>>>>>> 6abecf25
+		ipu-dp.o ipu-dmfc.o ipu-media.o ipu-ic.o ipu-smfc.o