/*
 * Panasonic MN88473 DVB-T/T2/C demodulator driver
 *
 * Copyright (C) 2014 Antti Palosaari <crope@iki.fi>
 *
 *    This program is free software; you can redistribute it and/or modify
 *    it under the terms of the GNU General Public License as published by
 *    the Free Software Foundation; either version 2 of the License, or
 *    (at your option) any later version.
 *
 *    This program is distributed in the hope that it will be useful,
 *    but WITHOUT ANY WARRANTY; without even the implied warranty of
 *    MERCHANTABILITY or FITNESS FOR A PARTICULAR PURPOSE.  See the
 *    GNU General Public License for more details.
 */

#include "mn88473_priv.h"

static int mn88473_get_tune_settings(struct dvb_frontend *fe,
				     struct dvb_frontend_tune_settings *s)
{
	s->min_delay_ms = 1000;
	return 0;
}

static int mn88473_set_frontend(struct dvb_frontend *fe)
{
	struct i2c_client *client = fe->demodulator_priv;
	struct mn88473_dev *dev = i2c_get_clientdata(client);
	struct dtv_frontend_properties *c = &fe->dtv_property_cache;
	int ret, i;
	u32 if_frequency;
	u64 tmp;
	u8 delivery_system_val, if_val[3], bw_val[7];

	dev_dbg(&client->dev,
		"delivery_system=%u modulation=%u frequency=%u bandwidth_hz=%u symbol_rate=%u inversion=%d stream_id=%d\n",
		c->delivery_system,
		c->modulation,
		c->frequency,
		c->bandwidth_hz,
		c->symbol_rate,
		c->inversion,
		c->stream_id);

	if (!dev->warm) {
		ret = -EAGAIN;
		goto err;
	}

	switch (c->delivery_system) {
	case SYS_DVBT:
		delivery_system_val = 0x02;
		break;
	case SYS_DVBT2:
		delivery_system_val = 0x03;
		break;
	case SYS_DVBC_ANNEX_A:
		delivery_system_val = 0x04;
		break;
	default:
		ret = -EINVAL;
		goto err;
	}

	if (c->bandwidth_hz <= 6000000) {
		memcpy(bw_val, "\xe9\x55\x55\x1c\x29\x1c\x29", 7);
	} else if (c->bandwidth_hz <= 7000000) {
		memcpy(bw_val, "\xc8\x00\x00\x17\x0a\x17\x0a", 7);
	} else if (c->bandwidth_hz <= 8000000) {
		memcpy(bw_val, "\xaf\x00\x00\x11\xec\x11\xec", 7);
	} else {
		ret = -EINVAL;
		goto err;
	}

	/* program tuner */
	if (fe->ops.tuner_ops.set_params) {
		ret = fe->ops.tuner_ops.set_params(fe);
		if (ret)
			goto err;
	}

	if (fe->ops.tuner_ops.get_if_frequency) {
		ret = fe->ops.tuner_ops.get_if_frequency(fe, &if_frequency);
		if (ret)
			goto err;

		dev_dbg(&client->dev, "get_if_frequency=%d\n", if_frequency);
	} else {
		if_frequency = 0;
	}

<<<<<<< HEAD
	/* Calculate IF registers ( (1<<24)*IF / Xtal ) */
	tmp =  div_u64(if_frequency * (u64)(1<<24) + (dev->xtal / 2),
				   dev->xtal);
	if_val[0] = ((tmp >> 16) & 0xff);
	if_val[1] = ((tmp >>  8) & 0xff);
	if_val[2] = ((tmp >>  0) & 0xff);
=======
	switch (if_frequency) {
	case 3570000:
	case 4570000:
	case 5070000:
		break;
	default:
		dev_err(&client->dev, "IF frequency %d not supported\n",
			if_frequency);
		ret = -EINVAL;
		goto err;
	}
>>>>>>> 2c33ce00

	ret = regmap_write(dev->regmap[2], 0x05, 0x00);
	ret = regmap_write(dev->regmap[2], 0xfb, 0x13);
	ret = regmap_write(dev->regmap[2], 0xef, 0x13);
	ret = regmap_write(dev->regmap[2], 0xf9, 0x13);
	ret = regmap_write(dev->regmap[2], 0x00, 0x18);
	ret = regmap_write(dev->regmap[2], 0x01, 0x01);
	ret = regmap_write(dev->regmap[2], 0x02, 0x21);
	ret = regmap_write(dev->regmap[2], 0x03, delivery_system_val);
	ret = regmap_write(dev->regmap[2], 0x0b, 0x00);

	for (i = 0; i < sizeof(if_val); i++) {
		ret = regmap_write(dev->regmap[2], 0x10 + i, if_val[i]);
		if (ret)
			goto err;
	}

	for (i = 0; i < sizeof(bw_val); i++) {
		ret = regmap_write(dev->regmap[2], 0x13 + i, bw_val[i]);
		if (ret)
			goto err;
	}

	ret = regmap_write(dev->regmap[2], 0x2d, 0x3b);
	ret = regmap_write(dev->regmap[2], 0x2e, 0x00);
	ret = regmap_write(dev->regmap[2], 0x56, 0x0d);
	ret = regmap_write(dev->regmap[0], 0x01, 0xba);
	ret = regmap_write(dev->regmap[0], 0x02, 0x13);
	ret = regmap_write(dev->regmap[0], 0x03, 0x80);
	ret = regmap_write(dev->regmap[0], 0x04, 0xba);
	ret = regmap_write(dev->regmap[0], 0x05, 0x91);
	ret = regmap_write(dev->regmap[0], 0x07, 0xe7);
	ret = regmap_write(dev->regmap[0], 0x08, 0x28);
	ret = regmap_write(dev->regmap[0], 0x0a, 0x1a);
	ret = regmap_write(dev->regmap[0], 0x13, 0x1f);
	ret = regmap_write(dev->regmap[0], 0x19, 0x03);
	ret = regmap_write(dev->regmap[0], 0x1d, 0xb0);
	ret = regmap_write(dev->regmap[0], 0x2a, 0x72);
	ret = regmap_write(dev->regmap[0], 0x2d, 0x00);
	ret = regmap_write(dev->regmap[0], 0x3c, 0x00);
	ret = regmap_write(dev->regmap[0], 0x3f, 0xf8);
	ret = regmap_write(dev->regmap[0], 0x40, 0xf4);
	ret = regmap_write(dev->regmap[0], 0x41, 0x08);
	ret = regmap_write(dev->regmap[0], 0xd2, 0x29);
	ret = regmap_write(dev->regmap[0], 0xd4, 0x55);
	ret = regmap_write(dev->regmap[1], 0x10, 0x10);
	ret = regmap_write(dev->regmap[1], 0x11, 0xab);
	ret = regmap_write(dev->regmap[1], 0x12, 0x0d);
	ret = regmap_write(dev->regmap[1], 0x13, 0xae);
	ret = regmap_write(dev->regmap[1], 0x14, 0x1d);
	ret = regmap_write(dev->regmap[1], 0x15, 0x9d);
	ret = regmap_write(dev->regmap[1], 0xbe, 0x08);
	ret = regmap_write(dev->regmap[2], 0x09, 0x08);
	ret = regmap_write(dev->regmap[2], 0x08, 0x1d);
	ret = regmap_write(dev->regmap[0], 0xb2, 0x37);
	ret = regmap_write(dev->regmap[0], 0xd7, 0x04);
	ret = regmap_write(dev->regmap[2], 0x32, 0x80);
	ret = regmap_write(dev->regmap[2], 0x36, 0x00);
	ret = regmap_write(dev->regmap[2], 0xf8, 0x9f);
	if (ret)
		goto err;

	dev->delivery_system = c->delivery_system;

	return 0;
err:
	dev_dbg(&client->dev, "failed=%d\n", ret);
	return ret;
}

static int mn88473_read_status(struct dvb_frontend *fe, fe_status_t *status)
{
	struct i2c_client *client = fe->demodulator_priv;
	struct mn88473_dev *dev = i2c_get_clientdata(client);
	struct dtv_frontend_properties *c = &fe->dtv_property_cache;
	int ret;
	unsigned int utmp;
	int lock = 0;

	*status = 0;

	if (!dev->warm) {
		ret = -EAGAIN;
		goto err;
	}

	switch (c->delivery_system) {
	case SYS_DVBT:
		ret = regmap_read(dev->regmap[0], 0x62, &utmp);
		if (ret)
			goto err;
		if (!(utmp & 0xA0)) {
			if ((utmp & 0xF) >= 0x03)
				*status |= FE_HAS_SIGNAL;
			if ((utmp & 0xF) >= 0x09)
				lock = 1;
		}
		break;
	case SYS_DVBT2:
		ret = regmap_read(dev->regmap[2], 0x8B, &utmp);
		if (ret)
			goto err;
		if (!(utmp & 0x40)) {
			if ((utmp & 0xF) >= 0x07)
				*status |= FE_HAS_SIGNAL;
			if ((utmp & 0xF) >= 0x0a)
				*status |= FE_HAS_CARRIER;
			if ((utmp & 0xF) >= 0x0d)
				*status |= FE_HAS_VITERBI | FE_HAS_SYNC | FE_HAS_LOCK;
		}
		break;
	case SYS_DVBC_ANNEX_A:
		ret = regmap_read(dev->regmap[1], 0x85, &utmp);
		if (ret)
			goto err;
		if (!(utmp & 0x40)) {
			ret = regmap_read(dev->regmap[1], 0x89, &utmp);
			if (ret)
				goto err;
			if (utmp & 0x01)
				lock = 1;
		}
		break;
	default:
		ret = -EINVAL;
		goto err;
	}

	if (lock)
		*status = FE_HAS_SIGNAL | FE_HAS_CARRIER | FE_HAS_VITERBI |
				FE_HAS_SYNC | FE_HAS_LOCK;

	return 0;
err:
	dev_dbg(&client->dev, "failed=%d\n", ret);
	return ret;
}

static int mn88473_init(struct dvb_frontend *fe)
{
	struct i2c_client *client = fe->demodulator_priv;
	struct mn88473_dev *dev = i2c_get_clientdata(client);
	int ret, len, remaining;
	const struct firmware *fw = NULL;
	u8 *fw_file = MN88473_FIRMWARE;
	unsigned int tmp;

	dev_dbg(&client->dev, "\n");

	/* set cold state by default */
	dev->warm = false;

	/* check if firmware is already running */
	ret = regmap_read(dev->regmap[0], 0xf5, &tmp);
	if (ret)
		goto err;

	if (!(tmp & 0x1)) {
		dev_info(&client->dev, "firmware already running\n");
		dev->warm = true;
		return 0;
	}

	/* request the firmware, this will block and timeout */
	ret = request_firmware(&fw, fw_file, &client->dev);
	if (ret) {
		dev_err(&client->dev, "firmare file '%s' not found\n", fw_file);
		goto err_request_firmware;
	}

	dev_info(&client->dev, "downloading firmware from file '%s'\n",
		 fw_file);

	ret = regmap_write(dev->regmap[0], 0xf5, 0x03);
	if (ret)
		goto err;

	for (remaining = fw->size; remaining > 0;
			remaining -= (dev->i2c_wr_max - 1)) {
		len = remaining;
		if (len > (dev->i2c_wr_max - 1))
			len = dev->i2c_wr_max - 1;

		ret = regmap_bulk_write(dev->regmap[0], 0xf6,
					&fw->data[fw->size - remaining], len);
		if (ret) {
			dev_err(&client->dev, "firmware download failed=%d\n",
				ret);
			goto err;
		}
	}

	/* parity check of firmware */
	ret = regmap_read(dev->regmap[0], 0xf8, &tmp);
	if (ret) {
		dev_err(&client->dev,
				"parity reg read failed=%d\n", ret);
		goto err;
	}
	if (tmp & 0x10) {
		dev_err(&client->dev,
				"firmware parity check failed=0x%x\n", tmp);
		goto err;
	}
	dev_err(&client->dev, "firmware parity check succeeded=0x%x\n", tmp);

	ret = regmap_write(dev->regmap[0], 0xf5, 0x00);
	if (ret)
		goto err;

	release_firmware(fw);
	fw = NULL;

	/* warm state */
	dev->warm = true;

	return 0;

err:
	release_firmware(fw);
err_request_firmware:
	dev_dbg(&client->dev, "failed=%d\n", ret);
	return ret;
}

static int mn88473_sleep(struct dvb_frontend *fe)
{
	struct i2c_client *client = fe->demodulator_priv;
	struct mn88473_dev *dev = i2c_get_clientdata(client);
	int ret;

	dev_dbg(&client->dev, "\n");

	ret = regmap_write(dev->regmap[2], 0x05, 0x3e);
	if (ret)
		goto err;

	dev->delivery_system = SYS_UNDEFINED;

	return 0;
err:
	dev_dbg(&client->dev, "failed=%d\n", ret);
	return ret;
}

static struct dvb_frontend_ops mn88473_ops = {
	.delsys = {SYS_DVBT, SYS_DVBT2, SYS_DVBC_ANNEX_AC},
	.info = {
		.name = "Panasonic MN88473",
		.symbol_rate_min = 1000000,
		.symbol_rate_max = 7200000,
		.caps =	FE_CAN_FEC_1_2                 |
			FE_CAN_FEC_2_3                 |
			FE_CAN_FEC_3_4                 |
			FE_CAN_FEC_5_6                 |
			FE_CAN_FEC_7_8                 |
			FE_CAN_FEC_AUTO                |
			FE_CAN_QPSK                    |
			FE_CAN_QAM_16                  |
			FE_CAN_QAM_32                  |
			FE_CAN_QAM_64                  |
			FE_CAN_QAM_128                 |
			FE_CAN_QAM_256                 |
			FE_CAN_QAM_AUTO                |
			FE_CAN_TRANSMISSION_MODE_AUTO  |
			FE_CAN_GUARD_INTERVAL_AUTO     |
			FE_CAN_HIERARCHY_AUTO          |
			FE_CAN_MUTE_TS                 |
			FE_CAN_2G_MODULATION           |
			FE_CAN_MULTISTREAM
	},

	.get_tune_settings = mn88473_get_tune_settings,

	.init = mn88473_init,
	.sleep = mn88473_sleep,

	.set_frontend = mn88473_set_frontend,

	.read_status = mn88473_read_status,
};

static int mn88473_probe(struct i2c_client *client,
			 const struct i2c_device_id *id)
{
	struct mn88473_config *config = client->dev.platform_data;
	struct mn88473_dev *dev;
	int ret;
	unsigned int utmp;
	static const struct regmap_config regmap_config = {
		.reg_bits = 8,
		.val_bits = 8,
	};

	dev_dbg(&client->dev, "\n");

	/* Caller really need to provide pointer for frontend we create. */
	if (config->fe == NULL) {
		dev_err(&client->dev, "frontend pointer not defined\n");
		ret = -EINVAL;
		goto err;
	}

	dev = kzalloc(sizeof(*dev), GFP_KERNEL);
	if (dev == NULL) {
		ret = -ENOMEM;
		goto err;
	}

	dev->i2c_wr_max = config->i2c_wr_max;
	if (!config->xtal)
		dev->xtal = 25000000;
	else
		dev->xtal = config->xtal;
	dev->client[0] = client;
	dev->regmap[0] = regmap_init_i2c(dev->client[0], &regmap_config);
	if (IS_ERR(dev->regmap[0])) {
		ret = PTR_ERR(dev->regmap[0]);
		goto err_kfree;
	}

	/* check demod answers to I2C */
	ret = regmap_read(dev->regmap[0], 0x00, &utmp);
	if (ret)
		goto err_regmap_0_regmap_exit;

	/*
	 * Chip has three I2C addresses for different register pages. Used
	 * addresses are 0x18, 0x1a and 0x1c. We register two dummy clients,
	 * 0x1a and 0x1c, in order to get own I2C client for each register page.
	 */
	dev->client[1] = i2c_new_dummy(client->adapter, 0x1a);
	if (dev->client[1] == NULL) {
		ret = -ENODEV;
		dev_err(&client->dev, "I2C registration failed\n");
		if (ret)
			goto err_regmap_0_regmap_exit;
	}
	dev->regmap[1] = regmap_init_i2c(dev->client[1], &regmap_config);
	if (IS_ERR(dev->regmap[1])) {
		ret = PTR_ERR(dev->regmap[1]);
		goto err_client_1_i2c_unregister_device;
	}
	i2c_set_clientdata(dev->client[1], dev);

	dev->client[2] = i2c_new_dummy(client->adapter, 0x1c);
	if (dev->client[2] == NULL) {
		ret = -ENODEV;
		dev_err(&client->dev, "2nd I2C registration failed\n");
		if (ret)
			goto err_regmap_1_regmap_exit;
	}
	dev->regmap[2] = regmap_init_i2c(dev->client[2], &regmap_config);
	if (IS_ERR(dev->regmap[2])) {
		ret = PTR_ERR(dev->regmap[2]);
		goto err_client_2_i2c_unregister_device;
	}
	i2c_set_clientdata(dev->client[2], dev);

	/* create dvb_frontend */
	memcpy(&dev->fe.ops, &mn88473_ops, sizeof(struct dvb_frontend_ops));
	dev->fe.demodulator_priv = client;
	*config->fe = &dev->fe;
	i2c_set_clientdata(client, dev);

	dev_info(&dev->client[0]->dev, "Panasonic MN88473 successfully attached\n");
	return 0;

err_client_2_i2c_unregister_device:
	i2c_unregister_device(dev->client[2]);
err_regmap_1_regmap_exit:
	regmap_exit(dev->regmap[1]);
err_client_1_i2c_unregister_device:
	i2c_unregister_device(dev->client[1]);
err_regmap_0_regmap_exit:
	regmap_exit(dev->regmap[0]);
err_kfree:
	kfree(dev);
err:
	dev_dbg(&client->dev, "failed=%d\n", ret);
	return ret;
}

static int mn88473_remove(struct i2c_client *client)
{
	struct mn88473_dev *dev = i2c_get_clientdata(client);

	dev_dbg(&client->dev, "\n");

	regmap_exit(dev->regmap[2]);
	i2c_unregister_device(dev->client[2]);

	regmap_exit(dev->regmap[1]);
	i2c_unregister_device(dev->client[1]);

	regmap_exit(dev->regmap[0]);

	kfree(dev);

	return 0;
}

static const struct i2c_device_id mn88473_id_table[] = {
	{"mn88473", 0},
	{}
};
MODULE_DEVICE_TABLE(i2c, mn88473_id_table);

static struct i2c_driver mn88473_driver = {
	.driver = {
		.owner	= THIS_MODULE,
		.name	= "mn88473",
	},
	.probe		= mn88473_probe,
	.remove		= mn88473_remove,
	.id_table	= mn88473_id_table,
};

module_i2c_driver(mn88473_driver);

MODULE_AUTHOR("Antti Palosaari <crope@iki.fi>");
MODULE_DESCRIPTION("Panasonic MN88473 DVB-T/T2/C demodulator driver");
MODULE_LICENSE("GPL");
MODULE_FIRMWARE(MN88473_FIRMWARE);<|MERGE_RESOLUTION|>--- conflicted
+++ resolved
@@ -91,26 +91,12 @@
 		if_frequency = 0;
 	}
 
-<<<<<<< HEAD
 	/* Calculate IF registers ( (1<<24)*IF / Xtal ) */
 	tmp =  div_u64(if_frequency * (u64)(1<<24) + (dev->xtal / 2),
 				   dev->xtal);
 	if_val[0] = ((tmp >> 16) & 0xff);
 	if_val[1] = ((tmp >>  8) & 0xff);
 	if_val[2] = ((tmp >>  0) & 0xff);
-=======
-	switch (if_frequency) {
-	case 3570000:
-	case 4570000:
-	case 5070000:
-		break;
-	default:
-		dev_err(&client->dev, "IF frequency %d not supported\n",
-			if_frequency);
-		ret = -EINVAL;
-		goto err;
-	}
->>>>>>> 2c33ce00
 
 	ret = regmap_write(dev->regmap[2], 0x05, 0x00);
 	ret = regmap_write(dev->regmap[2], 0xfb, 0x13);
