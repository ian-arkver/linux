config RTL8192E
	tristate "RealTek RTL8192E Wireless LAN NIC driver"
<<<<<<< HEAD
	depends on PCI
	select WIRELESS_EXT
	select WEXT_PRIV
=======
	depends on PCI && WLAN
	depends on WIRELESS_EXT
>>>>>>> 66b00a7c
	default N
	---help---<|MERGE_RESOLUTION|>--- conflicted
+++ resolved
@@ -1,12 +1,7 @@
 config RTL8192E
 	tristate "RealTek RTL8192E Wireless LAN NIC driver"
-<<<<<<< HEAD
-	depends on PCI
+	depends on PCI && WLAN
 	select WIRELESS_EXT
 	select WEXT_PRIV
-=======
-	depends on PCI && WLAN
-	depends on WIRELESS_EXT
->>>>>>> 66b00a7c
 	default N
 	---help---