--- conflicted
+++ resolved
@@ -513,11 +513,8 @@
 	u32 mgmt_frame_mask;
 	struct mwifiex_roc_cfg roc_cfg;
 	bool scan_aborting;
-<<<<<<< HEAD
-=======
 	u8 csa_chan;
 	unsigned long csa_expire_time;
->>>>>>> b887664d
 };
 
 enum mwifiex_ba_status {
@@ -1144,13 +1141,10 @@
 u8 *mwifiex_11d_code_2_region(u8 code);
 void mwifiex_uap_del_sta_data(struct mwifiex_private *priv,
 			      struct mwifiex_sta_node *node);
-<<<<<<< HEAD
-=======
 
 void mwifiex_11h_process_join(struct mwifiex_private *priv, u8 **buffer,
 			      struct mwifiex_bssdescriptor *bss_desc);
 int mwifiex_11h_handle_event_chanswann(struct mwifiex_private *priv);
->>>>>>> b887664d
 
 extern const struct ethtool_ops mwifiex_ethtool_ops;
 
